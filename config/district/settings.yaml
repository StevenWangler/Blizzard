# District Snow Day Settings

# Snow Day Status
snow_days:
  allotted: 6
  used: 2

# Community Context
community:
  state: "Michigan"
  county: "Kent"
  city: "Rockford"
  type: "rural"  # urban, suburban, rural
  winter_experience: "experienced"  # experienced, moderate, inexperienced
  geographic_area: {
    latitude: 43.1206,
    longitude: -85.5561,
    elevation_ft: 728
  }

# Current Conditions
current:
  hype_level: 10  # Scale of 1-10
  social_media_buzz: "VERY high"  # high, medium, low
<<<<<<< HEAD
  condition_notes: "It is VERY cold outside right now, even for Michigan standards. There are a large number of schools already closed in the area for tomorrow."
=======
  condition_notes: ""
>>>>>>> 0df873db

# Additional Notes
notes:
  - "It is important to remember that school starts at 7:40 AM - so factor this in when making decisions."
  - "There is no wiggle room when the temperature (or the feels like temperature) is below 20 degrees - if it is below 20 degrees, a snow day is guaranteed. As a result, your percentage chance MUST be in the 90-100% range."
  - "You should also factor in that snow crews could be out before 7:40 AM clearing roads, so think of that when seeing snowfall earlier in the night/morning."
  - "Since we live in Michigan, our community is used to snow and winter weather - factor this in when making decisions, it usually takes a lot to close schools"
  - "You should be conservative when calling snow days and giving your percetange chance, they are not just given out like candy to satisfy everyone."
  - "Weather alerts must be specifically relevant to Kent County and Rockford area to be considered in probability calculations."
  - "If the weather is not expected to be a significant factor in the decision, you should not call a snow day."
  - "IMPORTANT!!!! - It is very important for you to remember that you are competing against humans to predict the most accurate snow day probability - try to be as accurate as possible with your percentage."<|MERGE_RESOLUTION|>--- conflicted
+++ resolved
@@ -22,11 +22,7 @@
 current:
   hype_level: 10  # Scale of 1-10
   social_media_buzz: "VERY high"  # high, medium, low
-<<<<<<< HEAD
   condition_notes: "It is VERY cold outside right now, even for Michigan standards. There are a large number of schools already closed in the area for tomorrow."
-=======
-  condition_notes: ""
->>>>>>> 0df873db
 
 # Additional Notes
 notes:
